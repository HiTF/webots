/*
 * Injects a Webots 3D view inside a HTML tag.
 * @class
 * @classdesc
 *   The Webots view object displays a 3D view on a web page.
 *   This view represents a Webots simulation world that may be
 *   connected to a webots instance running on a remote server.
 * @example
 *   // Example: Initialize from a Webots streaming server
 *   var view = new webots.View(document.getElementById("myDiv"));
 *   view.open("ws://localhost:80/simple/worlds/simple.wbt");
 *   // or view.open("ws://localhost:80");
 *   // or view.open("file.x3d");
 *   view.onready = () => {
 *       // the initialization is done
 *   }
 *   view.onclose = () => {
 *       view = null;
 *   }
 */

/* global webots */
/* global Animation, Console, ContextMenu, Editor, MouseEvents, DefaultUrl, RobotWindow, TextureLoader */
/* global Server, Stream, SystemInfo, Toolbar, MultimediaClient, X3dScene */
/* global MathJax: false */
/* eslint no-eval: "off" */

/* The following member variables should be set by the application:

webots.User1Id             // ID of the main user (integer value > 0). If 0 or unset, the user is not logged in.
webots.User1Name           // user name of the main user.
webots.User1Authentication // password hash or authentication for the main user (empty or unset if user not authenticated).
webots.User2Id             // ID of the secondary user (in case of a soccer match between two different users). 0 or unset if not used.
webots.User2Name           // user name of the secondary user.
webots.CustomData          // application specific data to be passed to the simulation server
webots.showRevert          // defines whether the revert button should be displayed
webots.showQuit            // defines whether the quit button should be displayed
webots.showRun             // defines whether the run button should be displayed
*/

webots.View = class View {
  constructor(view3D, mobile) {
    webots.currentView = this;
    this.onerror = (text) => {
      console.log('%c' + text, 'color:black');
      this.onrobotwindowsdestroy();
    };
    this.onstdout = (text) => {
      console.log('%c' + text, 'color:blue');
    };
    this.onstderr = (text) => {
      console.log('%c' + text, 'color:red');
    };
    this.onrobotmessage = (robot, message) => {
      if (typeof this.robotWindowNames[robot] === 'undefined') {
        console.log("Robot '" + robot + "' has no associated robot window");
        return;
      }
      this.robotWindows[this.robotWindowNames[robot]].receive(message, robot);
    };
    this.onrobotwindowsdestroy = () => {
      this.robotWindowsGeometries = {};
      for (let win in this.robotWindows) {
        this.robotWindowsGeometries[win] = this.robotWindows[win].geometry();
        this.robotWindows[win].destroy();
      }
      this.infoWindow = undefined;
      this.robotWindows = {}; // delete robot windows
      this.robotWindowNames = {};
    };
    this.onquit = () => { // You can change this behavior by overriding this onquit() method
      window.history.back(); // go back to the previous page in the navigation history
    };
    this.onresize = () => {
      if (typeof this.x3dScene !== 'undefined') {
        // Sometimes the page is not fully loaded by that point and the field of view is not yet available.
        // In that case we add a callback at the end of the queue to try again when all other callbacks are finished.
        if (this.x3dScene.root === null) {
          setTimeout(this.onresize, 0);
          return;
        }
        this.x3dScene.resize();
      } else if (typeof this.multimediaClient !== 'undefined')
        this.multimediaClient.requestNewSize();
    };
    this.ondialogwindow = (opening) => {
      // Pause the simulation if needed when a pop-up dialog window is open
      // and restart running the simulation when it is closed.
      if (opening && typeof this.isAutomaticallyPaused === 'undefined') {
        this.isAutomaticallyPaused = this.toolBar && this.toolBar.pauseButton && this.toolBar.pauseButton.style.display ===
          'inline';
        this.toolBar.pauseButton.click();
      } else if (!opening && this.isAutomaticallyPaused) {
        this.toolBar.real_timeButton.click();
        this.isAutomaticallyPaused = undefined;
      }
    };
    window.onresize = this.onresize;

    // Map robot name to robot window name used as key in robotWindows lists.
    this.robotWindowNames = {};
    this.robotWindows = {};

    this.view3D = view3D;
    this.view3D.className = view3D.className + ' webotsView';

    if (typeof mobile === 'undefined')
      this.mobileDevice = SystemInfo.isMobileDevice();
    else
      this.mobileDevice = mobile;

    this.fullscreenEnabled = !SystemInfo.isIOS();
    if (!this.fullscreenEnabled)
      // Add tag needed to run standalone web page in fullscreen on iOS.
      $('head').append('<meta name="apple-mobile-web-app-capable" content="yes">');

    // Prevent the backspace key to quit the simulation page.
    var rx = /INPUT|SELECT|TEXTAREA/i;
    $(document).bind('keydown keypress', (e) => {
      if (e.which === 8) { // backspace key
        if (!rx.test(e.target.tagName) || e.target.disabled || e.target.readOnly)
          e.preventDefault();
      }
    });

    this.debug = false;
    this.timeout = 60 * 1000; // default to one minute
    this.time = undefined;
    this.deadline = this.timeout;
    this.runOnLoad = false;
    this.quitting = false;
  }

  setTimeout(timeout) { // expressed in seconds
    if (timeout < 0) {
      this.timeout = timeout;
      this.deadline = 0;
      return;
    }

    this.timeout = timeout * 1000; // convert to millisecons
    this.deadline = this.timeout;
    if (typeof this.time !== 'undefined')
      this.deadline += this.time;
  }

  setWebotsDocUrl(url) {
    webots.webotsDocUrl = url;
  }

  setAnimation(url, gui, loop) {
    if (typeof gui === 'undefined')
      gui = 'play';
    if (typeof loop === 'undefined')
      loop = true;
    this.animation = new Animation(url, this.x3dScene, this, gui, loop);
  }

  open(url, mode, texturePathPrefix = '') {
    this.url = url;
    if (typeof mode === 'undefined')
      mode = 'x3d';
    this.mode = mode;

    var initWorld = () => {
      function findGetParameter(parameterName) {
        let tmp = [];
        let items = window.location.search.substr(1).split('&');
        for (let index = 0; index < items.length; index++) {
          tmp = items[index].split('=');
          if (tmp[0] === parameterName)
            return decodeURIComponent(tmp[1]);
        }
        return null;
      }
      if (this.isWebSocketProtocol) {
        this.progress = document.createElement('div');
        this.progress.id = 'webotsProgress';
        this.progress.innerHTML = "<div><img src='" + DefaultUrl.wwiImagesUrl() + "load_animation.gif'>" +
          "</div><div id='webotsProgressMessage'>Initializing...</div>" +
          "</div><div id='webotsProgressPercent'></div>";
        this.view3D.appendChild(this.progress);

        if (typeof this.toolBar === 'undefined')
          this.toolBar = new Toolbar(this.view3D, this);

        const url = findGetParameter('url');
        if (url || this.url.endsWith('.wbt')) { // url expected form: "wss://localhost:1999/simple/worlds/simple.wbt" or
          // "wss://localhost/1999/?url=webots://github.com/cyberbotics/webots/branch/master/projects/languages/python"
          this.server = new Server(this.url, this, finalizeWorld);
          this.server.connect();
        } else { // url expected form: "ws://cyberbotics1.epfl.ch:80"
          const httpServerUrl = 'http' + this.url.slice(2); // replace 'ws'/'wss' with 'http'/'https'
          this.stream = new Stream(this.url, this, finalizeWorld);
          TextureLoader.setTexturePathPrefix(httpServerUrl + '/');
          this.stream.connect();
        }
      } else // assuming it's an URL to a .x3d file
        this.x3dScene.loadWorldFile(this.url, finalizeWorld);
    };

    var finalizeWorld = () => {
      $('#webotsProgressMessage').html('Loading HTML and JavaScript files...');
      if (typeof this.x3dScene !== 'undefined') {
        if (this.x3dScene.viewpoint.followedObjectId == null || this.broadcast)
          this.x3dScene.viewpoint.initFollowParameters();
        else
          // Reset follow parameters.
          this.x3dScene.viewpoint.follow(this.x3dScene.viewpoint.followedObjectId);

        if (!this.isWebSocketProtocol) { // skip robot windows initialization
          if (this.animation != null)
            this.animation.init(loadFinalize);
          else
            loadFinalize();
          this.onresize();
          return;
        }
      }

      var loadRobotWindow = (windowName, nodeName) => {
        this.robotWindowNames[nodeName] = windowName;
        let win = new RobotWindow(this.view3D, this.mobileDevice, windowName);
        this.robotWindows[windowName] = win;
        // Initialize robot windows dialogs.
        function closeInfoWindow() {
          $('#infoButton').removeClass('toolBarButtonActive');
        }
        if (infoWindowName && windowName === infoWindowName) {
          var user;
          if (typeof webots.User1Id !== 'undefined' && webots.User1Id !== '') {
            user = ' [' + webots.User1Name;
            if (typeof webots.User2Id !== 'undefined' && webots.User2Id !== '')
              user += '/' + webots.User2Name;
            user += ']';
          } else
            user = '';
          let worldInfoTitle;
          if (typeof this.x3dScene !== 'undefined')
            worldInfoTitle = this.x3dScene.worldInfo.title;
          else
            worldInfoTitle = this.multimediaClient.worldInfo.title;
          win.setProperties({
            title: worldInfoTitle + user,
            close: closeInfoWindow
          });
          this.infoWindow = win;
        } else {
          win.setProperties({
            title: 'Robot: ' + nodeName
          });
        }
        pendingRequestsCount++;
<<<<<<< HEAD
        const url = this.server.httpServerUrl + 'robot_windows/' + windowName + '/' + windowName + '.html ';
=======
        const baseUrl = this.server ? this.server.httpServerUrl : 'http' + this.url.slice(2) + '/';
        const url = baseUrl + 'robot_windows/' + windowName + '/' + windowName + '.html ';
>>>>>>> 9925a3b3
        $.get(url, (data) => {
          function fixSrc(collection, serverUrl) {
            for (let i = 0; i < collection.length; i++) {
              if (collection[i].src) {
                const src = collection[i].getAttribute('src');
                let url, newSrc;
                try {
                  url = new URL(src);
                  newSrc = serverUrl.href + 'robot_windows/' + windowName + url.pathname;
                } catch (_) {
                  url = null;
                  newSrc = serverUrl.href + 'robot_windows/' + windowName + '/' + src;
                }
                if (url === null || url.origin === serverUrl.origin) {
                  if (collection[i].tagName === 'SCRIPT') {
                    collection[i].removeAttribute('src');
                    collection[i].setAttribute('disabled-src', newSrc);
                  } else // IMG
                    collection[i].setAttribute('src', newSrc);
                } else {
                  collection[i].setAttribute('disabled-src', src);
                  collection[i].removeAttribute('src');
                }
              }
            }
          }
          let parser = new DOMParser();
          let doc = parser.parseFromString(data, 'text/html');
<<<<<<< HEAD
          let serverUrl = new URL(this.server.httpServerUrl);
=======
          let serverUrl = new URL(baseUrl);
>>>>>>> 9925a3b3
          fixSrc(doc.getElementsByTagName('script'), serverUrl);
          fixSrc(doc.getElementsByTagName('img'), serverUrl);
          let links = doc.getElementsByTagName('link');
          for (let i = 0; i < links.length; i++) {
            if (links[i].rel === 'stylesheet' && links[i].type === 'text/css') {
              let link = document.createElement('link');
              for (let j = links[i].attributes.length - 1; j >= 0; j--) {
                const name = links[i].attributes[j].name;
                let value = links[i].attributes[j].value;
                if (name === 'href' && !value.startsWith('https://') && !value.startsWith('http://')) // local css file
                  value = this.server.httpServerUrl + 'robot_windows/' + windowName + '/' + value;
                link.setAttribute(name, value);
              }
              document.getElementsByTagName('head')[0].appendChild(link);
            }
          }
          const body = doc.getElementsByTagName('body')[0];
          win.setContent(body.innerHTML);
          MathJax.Hub.Queue(['Typeset', MathJax.Hub, win[0]]);

          function nodeScriptClone(node) { // this forces the execution of the Javascript code
            let script = document.createElement('script');
            script.text = node.innerHTML;
            for (let i = node.attributes.length - 1; i >= 0; i--) {
              const name = node.attributes[i].name;
              const value = node.attributes[i].value;
              if (name === 'disabled-src') {
                script.setAttribute('src', value);
                continue;
              }
              script.setAttribute(name, value);
            }
            return script;
          }

          function nodeScriptReplace(node) {
            if (node.tagName === 'SCRIPT')
              node.parentNode.replaceChild(nodeScriptClone(node), node);
            else {
              let i = 0;
              let children = node.childNodes;
              while (i < children.length)
                nodeScriptReplace(children[i++]);
            }
          }
          nodeScriptReplace(win.panel); // execute Javascript code if any script tag
          pendingRequestsCount--;
          if (pendingRequestsCount === 0)
            loadFinalize();
        }).fail(() => {
          if (windowName === infoWindowName)
            this.infoWindow = undefined;
          pendingRequestsCount--;
          if (pendingRequestsCount === 0)
            loadFinalize();
        });
      };

      let pendingRequestsCount = 1; // start from 1 so that it can be 0 only after the loop is completed and all the nodes are checked
      let windowsDict = [];
      let infoWindowName;
      if (typeof this.x3dScene !== 'undefined') {
        windowsDict = this.x3dScene.getRobotWindows();
        infoWindowName = this.x3dScene.worldInfo.window;
      } else if (this.multimediaClient) {
        windowsDict = this.multimediaClient.robotWindows;
        infoWindowName = this.multimediaClient.worldInfo.infoWindow;
      } else {
        loadFinalize();
        return;
      }

      windowsDict.forEach((window) => {
        // window: [robot name, window name]
        loadRobotWindow(window[1], window[0]);
        if (window[0] === 'worldInfoWindow')
          infoWindowName = window[0];
      });
      pendingRequestsCount--; // notify that loop is completed
      if (pendingRequestsCount === 0)
        // If no pending requests execute loadFinalize
        // otherwise it will be executed when the last request will be handled.
        loadFinalize();
    };

    let loadFinalize = () => {
      $('#webotsProgress').hide();
      if (typeof this.multimediaClient !== 'undefined')
        // finalize multimedia client and set toolbar buttons status
        this.multimediaClient.finalize();
      else if (this.toolBar)
        this.toolBar.enableToolBarButtons(true);

      if (typeof this.onready === 'function')
        this.onready();

      // Restore robot windows.
      if (this.robotWindowsGeometries) { // on reset
        for (let win in this.robotWindows) {
          if (win in this.robotWindowsGeometries) {
            this.robotWindows[win].restoreGeometry(this.robotWindowsGeometries[win]);
            if (this.robotWindowsGeometries[win].open) {
              if (this.robotWindows[win] === this.infoWindow)
                this.toolBar.toggleInfo();
              else
                this.robotWindows[win].open();
            }
          }
        }
      } else if (this.infoWindow && !this.broadcast) // at first load
        this.toolBar.toggleInfo();

      if (this.runOnLoad && this.toolBar)
        this.toolBar.realTime();

      if (typeof this.x3dScene !== 'undefined')
        // Force a rendering after 1 second.
        // This should make sure that all the texture transforms are applied (for example in the Highway Driving benchmark).
        setTimeout(() => this.x3dScene.render(), 1000);
    };

    if (this.broadcast)
      this.setTimeout(-1);
    this.isWebSocketProtocol = this.url.startsWith('ws://') || this.url.startsWith('wss://');

    if (typeof this.contextMenu === 'undefined' && this.isWebSocketProtocol) {
      let authenticatedUser = !this.broadcast;
      if (authenticatedUser && typeof webots.User1Id !== 'undefined' && webots.User1Id !== '')
        authenticatedUser = Boolean(webots.User1Authentication);
      this.contextMenu = new ContextMenu(authenticatedUser, this.view3D);
      this.contextMenu.onEditController = (controller) => {
        this.editController(controller);
      };
      this.contextMenu.onOpenRobotWindow = (robotName) => {
        this.openRobotWindow(robotName);
      };
      this.contextMenu.isRobotWindowValid = (robotName, setResult) => {
        setResult(this.robotWindows[this.robotWindowNames[robotName]]);
      };
    }

    if (mode === 'mjpeg') {
      this.url = url;
      this.multimediaClient = new MultimediaClient(this, this.view3D, this.contextMenu);
      this.contextMenu.onFollowObject = (id, mode) => {
        this.multimediaClient.setFollowed(id, mode);
      };
    } else if (typeof this.x3dScene === 'undefined') {
      this.x3dDiv = document.createElement('div');
      this.x3dDiv.className = 'webots3DView';
      this.view3D.appendChild(this.x3dDiv);
      this.x3dScene = new X3dScene(this.x3dDiv);
      this.x3dScene.init(texturePathPrefix);
      let param = document.createElement('param');
      param.name = 'showProgress';
      param.value = false;
      this.x3dScene.domElement.appendChild(param);
    }

    if (typeof this.x3dScene !== 'undefined' && typeof this.mouseEvents === 'undefined')
      this.mouseEvents = new MouseEvents(this.x3dScene, this.contextMenu, this.x3dDiv, this.mobileDevice);

    if (typeof this.console === 'undefined')
      this.console = new Console(this.view3D, this.mobileDevice);

    if (typeof this.editor === 'undefined')
      this.editor = new Editor(this.view3D, this.mobileDevice, this);

    initWorld();
  }

  close() {
    if (this.multimediaClient)
      this.multimediaClient.disconnect();
    if (this.server && this.server.socket)
      this.server.socket.close();
    if (this.stream)
      this.stream.close();
  }

  sendRobotMessage(message, robot) {
    this.stream.socket.send('robot:' + robot + ':' + message);
    if (this.toolBar.isPaused()) // if paused, make a simulation step
      webots.currentView.stream.socket.send('step'); // so that the robot controller handles the message
    // FIXME: there seems to be a bug here: after that step, the current time is not incremented in the web interface,
    // this is because the next 'application/json:' is not received, probably because it gets overwritten by the
    // answer to the robot message...
  }

  getControllerUrl(name) {
    if (!this.server)
      return;
    var port = 0;
    for (let i in this.server.controllers) {
      if (this.server.controllers[i].name === name) {
        port = this.server.controllers[i].port;
        break;
      }
    }
    if (port === 0)
      return;
    return this.url.substring(0, this.url.indexOf(':', 6) + 1) + port;
  }

  // Functions for internal use.

  updateWorldList(currentWorld, worlds) {
    if (!this.toolBar || this.broadcast)
      // Do not show world list if no toolbar exists or in broadcast mode,
      // where multiple users can connect to the same Webots instance.
      return;

    if (typeof this.toolBar.worldSelect !== 'undefined')
      this.toolBar.deleteWorldSelect();
    if (worlds.length <= 1)
      return;
    this.toolBar.createWorldSelect();
    for (let i in worlds) {
      var option = document.createElement('option');
      option.value = worlds[i];
      option.text = worlds[i];
      this.toolBar.worldSelect.appendChild(option);
      if (currentWorld === worlds[i])
        this.toolBar.worldSelect.selectedIndex = i;
    }
    this.toolBar.worldSelect.onchange = () => {
      if (this.broadcast || typeof this.toolBar.worldSelect === 'undefined')
        return;
      if (this.toolBar)
        this.toolBar.enableToolBarButtons(false);
      if (typeof this.x3dScene !== 'undefined')
        this.x3dScene.viewpoint.resetFollow();
      this.onrobotwindowsdestroy();
      $('#webotsProgressMessage').html('Loading ' + this.toolBar.worldSelect.value + '...');
      $('#webotsProgress').show();
      this.stream.socket.send('load:' + this.toolBar.worldSelect.value);
    };
  }

  setLabel(properties) {
    var labelElement = document.getElementById('label' + properties.id);
    if (labelElement == null) {
      labelElement = document.createElement('div');
      labelElement.id = 'label' + properties.id;
      labelElement.className = 'webotsLabel';
      this.x3dDiv.appendChild(labelElement);
    }
    labelElement.style.fontFamily = properties.font;
    labelElement.style.color = properties.color;
    labelElement.style.fontSize = $(this.x3dDiv).height() * properties.size / 2.25 + 'px'; // 2.25 is an empirical value to match with Webots appearance
    labelElement.style.left = $(this.x3dDiv).width() * properties.x + 'px';
    labelElement.style.top = $(this.x3dDiv).height() * properties.y + 'px';
    labelElement.innerHTML = properties.text;
  }

  removeLabels() {
    var labels = document.getElementsByClassName('webotsLabel');
    for (let i = labels.length - 1; i >= 0; i--) {
      var element = labels.item(i);
      element.parentNode.removeChild(element);
    }
  }

  resetSimulation() {
    this.removeLabels();
    $('#webotsClock').html(webots.parseMillisecondsIntoReadableTime(0));
    this.deadline = this.timeout;
    if (this.deadline >= 0)
      $('#webotsTimeout').html(webots.parseMillisecondsIntoReadableTime(this.deadline));
    else
      $('#webotsTimeout').html(webots.parseMillisecondsIntoReadableTime(0));
    if (typeof this.x3dScene !== 'undefined')
      this.x3dScene.viewpoint.reset(this.time);
  }

  quitSimulation() {
    if (this.broadcast)
      return;
    this.close();
    $('#webotsProgressMessage').html('Bye bye...');
    $('#webotsProgress').show();
    this.quitting = true;
    this.onquit();
  }

  destroyWorld() {
    if (typeof this.x3dScene !== 'undefined')
      this.x3dScene.destroyWorld();
    this.removeLabels();
  }

  editController(controller) {
    if (this.editor.dirname !== controller) {
      this.editor.closeAllTabs();
      this.editor.dirname = controller;
      this.stream.socket.send('get controller:' + controller);
    }
  }

  openRobotWindow(robotName) {
    var win = this.robotWindows[this.robotWindowNames[robotName]];
    if (win) {
      if (win === this.infoWindow) {
        if (!this.infoWindow.isOpen())
          this.toolBar.toggleInfo();
      } else
        win.open();
    } else
      console.log('No valid robot window for robot: ' + robotName);
  }
};

webots.window = (name) => {
  var win = webots.currentView.robotWindows[name];
  if (!win)
    console.log("Robot window '" + name + "' not found.");
  return win;
};<|MERGE_RESOLUTION|>--- conflicted
+++ resolved
@@ -251,12 +251,8 @@
           });
         }
         pendingRequestsCount++;
-<<<<<<< HEAD
-        const url = this.server.httpServerUrl + 'robot_windows/' + windowName + '/' + windowName + '.html ';
-=======
         const baseUrl = this.server ? this.server.httpServerUrl : 'http' + this.url.slice(2) + '/';
         const url = baseUrl + 'robot_windows/' + windowName + '/' + windowName + '.html ';
->>>>>>> 9925a3b3
         $.get(url, (data) => {
           function fixSrc(collection, serverUrl) {
             for (let i = 0; i < collection.length; i++) {
@@ -285,11 +281,7 @@
           }
           let parser = new DOMParser();
           let doc = parser.parseFromString(data, 'text/html');
-<<<<<<< HEAD
-          let serverUrl = new URL(this.server.httpServerUrl);
-=======
           let serverUrl = new URL(baseUrl);
->>>>>>> 9925a3b3
           fixSrc(doc.getElementsByTagName('script'), serverUrl);
           fixSrc(doc.getElementsByTagName('img'), serverUrl);
           let links = doc.getElementsByTagName('link');
