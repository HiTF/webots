// Copyright 1996-2020 Cyberbotics Ltd.
//
// Licensed under the Apache License, Version 2.0 (the "License");
// you may not use this file except in compliance with the License.
// You may obtain a copy of the License at
//
//     http://www.apache.org/licenses/LICENSE-2.0
//
// Unless required by applicable law or agreed to in writing, software
// distributed under the License is distributed on an "AS IS" BASIS,
// WITHOUT WARRANTIES OR CONDITIONS OF ANY KIND, either express or implied.
// See the License for the specific language governing permissions and
// limitations under the License.

#ifndef WB_STREAMING_SERVER_HPP
#define WB_STREAMING_SERVER_HPP

#include <QtCore/QObject>

#include <QtCore/QList>

#include "WbLog.hpp"

class QTcpSocket;
class QWebSocket;
class QWebSocketServer;

class WbMainWindow;
class WbNode;
class WbRobot;
class WbStreamingTcpServer;
class WbView3D;

class WbStreamingServer : public QObject {
  Q_OBJECT

public:
  WbStreamingServer();
  virtual ~WbStreamingServer();

  void startFromCommandLine(const QString &argument);
  void setView3D(WbView3D *);
  void setMainWindow(WbMainWindow *mainWindow);

protected slots:
  void newWorld();
  virtual void deleteWorld();
  virtual void processTextMessage(QString);
  virtual void propagateNodeAddition(WbNode *node);
  virtual void sendUpdatePackageToClients();

protected:
  virtual void start(int port);
  virtual void create(int port);
  virtual void stop();
  virtual bool prepareWorld();
  virtual void connectNewRobot(const WbRobot *robot);
  virtual void sendWorldToClient(QWebSocket *client);
  virtual void sendTcpRequestReply(const QString &requestedUrl, QTcpSocket *socket) = 0;

  bool isActive() const { return mWebSocketServer != NULL; }
  void destroy();
  void resetSimulation();
  void computeEditableControllers();
  void sendToClients(const QString &message = "");
  void sendActivityPulse() const;
  void pauseClientIfNeeded(QWebSocket *client);

  QList<QWebSocket *> mWebSocketClients;
  double mPauseTimeout;

  static QString clientToId(QWebSocket *client);
  static QString simulationStateString();
  static WbMainWindow *cMainWindow;

private slots:
  void setWorldLoadingProgress(const int progress);
  void setWorldLoadingStatus(const QString &status) { mCurrentWorldLoadingStatus = status; }
  void onNewWebSocketConnection();
  void onNewTcpConnection();
  void onNewTcpData();
  void socketDisconnected();
  void propagateWebotsLogToClients(WbLog::Level level, const QString &message, bool popup);
<<<<<<< HEAD
  void propagateControllerLogToClients(WbLog::Level level, const QString &message, const QString &prefix, bool popup);
  void propagateSimulationStateChange() const;
=======
  void propagateControllerLogToClients(WbLog::Level level, const QString &message, bool popup);
  void propagateSimulationStateChange();
  void sendLabelUpdate(const QString &labelDescription);
>>>>>>> 3b0107ea
  void sendToJavascript(const QByteArray &string);

private:
  void toggleAction(bool serverIsCreated);
  bool isControllerEditAllowed(const QString &controller);
  void sendFileToClient(QWebSocket *client, const QString &type, const QString &folder, const QString &path,
                        const QString &filename);
  void sendWorldStateToClient(QWebSocket *client, const QString &state);
  void propagateLogToClients(WbLog::Level level, const QString &message);
  bool isControllerMessageIgnored(const QString &pattern, const QString &message) const;

  QWebSocketServer *mWebSocketServer;
  WbStreamingTcpServer *mTcpServer;
  QStringList mEditableControllers;
  qint64 mLastUpdateTime;

  QString mCurrentWorldLoadingStatus;
  QString mMessageToClients;
  bool mMonitorActivity;
  bool mDisableTextStreams;
  bool mSsl;
  bool mControllerEdit;
};

#endif<|MERGE_RESOLUTION|>--- conflicted
+++ resolved
@@ -81,14 +81,8 @@
   void onNewTcpData();
   void socketDisconnected();
   void propagateWebotsLogToClients(WbLog::Level level, const QString &message, bool popup);
-<<<<<<< HEAD
-  void propagateControllerLogToClients(WbLog::Level level, const QString &message, const QString &prefix, bool popup);
+  void propagateControllerLogToClients(WbLog::Level level, const QString &message, bool popup);
   void propagateSimulationStateChange() const;
-=======
-  void propagateControllerLogToClients(WbLog::Level level, const QString &message, bool popup);
-  void propagateSimulationStateChange();
-  void sendLabelUpdate(const QString &labelDescription);
->>>>>>> 3b0107ea
   void sendToJavascript(const QByteArray &string);
 
 private:
