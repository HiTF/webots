--- conflicted
+++ resolved
@@ -239,20 +239,6 @@
   if (background) {
     backgroundLuminosity = background->luminosity();
     connect(background, &WbBackground::luminosityChanged, this, &WbPbrAppearance::updateCubeMap, Qt::UniqueConnection);
-<<<<<<< HEAD
-    WbCubemap *backgroundCubemap = background->cubemap();
-    if (backgroundCubemap) {
-      if (backgroundCubemap->isValid()) {
-        backgroundCubemap->modifyWrenMaterial(wrenMaterial);
-        connect(backgroundCubemap, &WbCubemap::cubeTexturesDestroyed, this, &WbPbrAppearance::updateCubeMap,
-                Qt::UniqueConnection);
-      } else
-        connect(backgroundCubemap, &WbCubemap::bakeCompleted, this, &WbPbrAppearance::updateCubeMap, Qt::UniqueConnection);
-    } else {
-      clearCubemap(wrenMaterial);
-      connect(background, &WbBackground::cubemapChanged, this, &WbPbrAppearance::updateCubeMap, Qt::UniqueConnection);
-    }
-=======
 
     // irradiance map
     WrTextureCubeMap *irradianceCubeTexture = background->irradianceCubeTexture();
@@ -268,7 +254,6 @@
       wr_material_set_texture_cubemap(wrenMaterial, NULL, 0);
 
     connect(background, &WbBackground::cubemapChanged, this, &WbPbrAppearance::updateCubeMap, Qt::UniqueConnection);
->>>>>>> 01e08210
   } else
     wr_material_set_texture_cubemap(wrenMaterial, NULL, 0);
 
