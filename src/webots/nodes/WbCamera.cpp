--- conflicted
+++ resolved
@@ -887,19 +887,11 @@
   emit textureIdUpdated(mOverlay->maskTextureGLId(), MASK_TEXTURE);
 }
 
-<<<<<<< HEAD
-void WbCamera::updateTextureUpdateNotifications() {
-  WbAbstractCamera::updateTextureUpdateNotifications();
-  if (!mWrenCamera || !mSegmentationCamera)
-    return;
-  if (mExternalWindowEnabled)
-=======
 void WbCamera::updateTextureUpdateNotifications(bool enabled) {
   WbAbstractCamera::updateTextureUpdateNotifications(enabled);
   if (!mWrenCamera || !mSegmentationCamera)
     return;
   if (enabled && mExternalWindowEnabled)
->>>>>>> 39b55d30
     connect(mSegmentationCamera, &WbWrenCamera::textureUpdated, this, &WbRenderingDevice::textureUpdated, Qt::UniqueConnection);
   else
     disconnect(mSegmentationCamera, &WbWrenCamera::textureUpdated, this, &WbRenderingDevice::textureUpdated);
@@ -1003,11 +995,7 @@
   }
   updateOverlayMaskTexture();
   if (mExternalWindowEnabled)
-<<<<<<< HEAD
-    updateTextureUpdateNotifications();
-=======
     updateTextureUpdateNotifications(mExternalWindowEnabled);
->>>>>>> 39b55d30
 }
 
 void WbCamera::updateLensFlare() {
