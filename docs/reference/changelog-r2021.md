# Webots R2021 Change Log

## Webots R2021a
Released on December XXth, 2020.

  - New Features
    - Added the `wb_supervisor_node_get_from_device` function to retrieve the node's handle of a device ([#2074](https://github.com/cyberbotics/webots/pull/2074)).
    - Devices added during simulation run are now available in the robot controller ([#2237](https://github.com/cyberbotics/webots/pull/2237)).
    - Added the `wb_connector_is_locked` function to returns the current *isLocked* state of a [Connector](connector.md) ([#2087](https://github.com/cyberbotics/webots/pull/2087)).
    - Added the possibility to use an EUN (East-Up-North) coordinate system in the `coordinateSystem` field of the [WorldInfo](worldinfo.md) node ([#2228](https://github.com/cyberbotics/webots/pull/2228)).
    - Added the possibility to disable rendering in the `realtime` mode ([#2286](https://github.com/cyberbotics/webots/pull/2286)).
<<<<<<< HEAD
    - **Added a new argument to the [Supervisor](supervisor.md) [`wb_supervisor_node_get_number_of_contact_points`](supervisor.md#wb_supervisor_node_get_number_of_contact_points) API function to retrieve the number of contact points including those of the desendant nodes ([#2228](https://github.com/cyberbotics/webots/pull/2228)).**
    - Added a new [`wb_supervisor_node_get_contact_point_node`](supervisor.md#wb_supervisor_node_get_contact_point_node) [Supervisor](supervisor.md) API function to get the node reference of a given contact point ([#2228](https://github.com/cyberbotics/webots/pull/2228)).
    - Added two new functions to the [Camera](camera.md) API called [`wb_camera_get_exposure`](camera.md#wb_camera_get_exposure) and [`wb_camera_set_exposure`](camera.md#wb_camera_set_exposure) to retrieve and change the [Camera](camera.md) exposure ([#2363](https://github.com/cyberbotics/webots/pull/2363)).
  - Cleanup
    - **Deleted `run` mode as the same behavior now can be achieved by using `fast` mode while keeping the rendering turned on ([#2286](https://github.com/cyberbotics/webots/pull/2286)).**
=======
  - Cleanup
    - **Deleted `run` mode as the same behavior now can be achieved by using `fast` mode while keeping the rendering turned on ([#2286](https://github.com/cyberbotics/webots/pull/2286)).**
    - Added two new functions to the [Camera](camera.md) API called [`wb_camera_get_exposure`](camera.md#wb_camera_get_exposure) and [`wb_camera_set_exposure`](camera.md#wb_camera_set_exposure) to retrieve and change the [Camera](camera.md) exposure ([#2363](https://github.com/cyberbotics/webots/pull/2363)).
  - Bug fixes
    - **Changed ROS message type published by the [GPS](gps.md) node when it is configured to work in `local` GPS coordinate system ([#2368](https://github.com/cyberbotics/webots/pull/2368))**.
>>>>>>> a77f549d
<|MERGE_RESOLUTION|>--- conflicted
+++ resolved
@@ -9,16 +9,9 @@
     - Added the `wb_connector_is_locked` function to returns the current *isLocked* state of a [Connector](connector.md) ([#2087](https://github.com/cyberbotics/webots/pull/2087)).
     - Added the possibility to use an EUN (East-Up-North) coordinate system in the `coordinateSystem` field of the [WorldInfo](worldinfo.md) node ([#2228](https://github.com/cyberbotics/webots/pull/2228)).
     - Added the possibility to disable rendering in the `realtime` mode ([#2286](https://github.com/cyberbotics/webots/pull/2286)).
-<<<<<<< HEAD
     - **Added a new argument to the [Supervisor](supervisor.md) [`wb_supervisor_node_get_number_of_contact_points`](supervisor.md#wb_supervisor_node_get_number_of_contact_points) API function to retrieve the number of contact points including those of the desendant nodes ([#2228](https://github.com/cyberbotics/webots/pull/2228)).**
     - Added a new [`wb_supervisor_node_get_contact_point_node`](supervisor.md#wb_supervisor_node_get_contact_point_node) [Supervisor](supervisor.md) API function to get the node reference of a given contact point ([#2228](https://github.com/cyberbotics/webots/pull/2228)).
     - Added two new functions to the [Camera](camera.md) API called [`wb_camera_get_exposure`](camera.md#wb_camera_get_exposure) and [`wb_camera_set_exposure`](camera.md#wb_camera_set_exposure) to retrieve and change the [Camera](camera.md) exposure ([#2363](https://github.com/cyberbotics/webots/pull/2363)).
   - Cleanup
     - **Deleted `run` mode as the same behavior now can be achieved by using `fast` mode while keeping the rendering turned on ([#2286](https://github.com/cyberbotics/webots/pull/2286)).**
-=======
-  - Cleanup
-    - **Deleted `run` mode as the same behavior now can be achieved by using `fast` mode while keeping the rendering turned on ([#2286](https://github.com/cyberbotics/webots/pull/2286)).**
-    - Added two new functions to the [Camera](camera.md) API called [`wb_camera_get_exposure`](camera.md#wb_camera_get_exposure) and [`wb_camera_set_exposure`](camera.md#wb_camera_set_exposure) to retrieve and change the [Camera](camera.md) exposure ([#2363](https://github.com/cyberbotics/webots/pull/2363)).
-  - Bug fixes
-    - **Changed ROS message type published by the [GPS](gps.md) node when it is configured to work in `local` GPS coordinate system ([#2368](https://github.com/cyberbotics/webots/pull/2368))**.
->>>>>>> a77f549d
+    - **Changed ROS message type published by the [GPS](gps.md) node when it is configured to work in `local` GPS coordinate system ([#2368](https://github.com/cyberbotics/webots/pull/2368))**.