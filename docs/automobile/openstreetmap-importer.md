--- conflicted
+++ resolved
@@ -138,12 +138,9 @@
 ##### Road
 
 The [highway](https://wiki.openstreetmap.org/wiki/Key:highway) keyword will result in a road. The following associated keywords are taken into account:
-<<<<<<< HEAD
   - `maxspeed`.
   - `addr:country`: if the `maxspeed` keyword is not defined, the `addr:country` keyword is used to determine the speed limit of the road according to [this conversion table](https://wiki.openstreetmap.org/wiki/Speed_limits#Country_code.2Fcategory_conversion_table).
-=======
   - `oneway`: the value should be `yes`.
->>>>>>> 3384ff8e
   - `name`.
   - `lanes`.
   - `layer`.
