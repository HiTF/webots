--- conflicted
+++ resolved
@@ -113,14 +113,6 @@
 
 You can get more information about web streaming in [this section](web-streaming.md).
 
-<<<<<<< HEAD
-If the `--stdout` option is enabled then the uncritical Ogre log messages are redirected to the *stdout* stream of the Webots executable instead.
-Similarily, the `--stderr` option is redirecting the Ogre critical messages to the *stderr* stream.
-=======
-The `--enable-ogre-warnings` option redirects the uncritical Ogre log messages to the Webots console.
-The critical Ogre log messages are redirected there in any case.
->>>>>>> 63577a22
-
 ### Safe Mode
 
 It may happen that Webots cannot start because it is blocked on a world causing a Webots or OpenGL crash.
