<!DOCTYPE html PUBLIC "-//w3c//dtd html 4.0 transitional//en">
<html>
<head>
  <meta http-equiv="Content-Type" content="text/html; charset=UTF-8">
  <title>Webots 2019 change log</title>
</head>
<body text="#000000" bgcolor="#ffffff" link="#0000ef" vlink="#52188c"
 alink="#ff0000">

<h1>Webots change log</h1>

<h2>Webots R2019a revision 1</h2>
Released on XXX XXth, 2019

<ul>
<li><b>Enhancements</b></li>
<ul>
<li>Added a StripBuilding PROTO.</li>
<<<<<<< HEAD
<li>Improved the SUMO exporter to support more cases.</li>
=======
<li>Improved rendering speed on Retina displays.</li>
>>>>>>> be13e57a
</ul>
<li><b>Bug fixes</b></li>
<ul>
<li>Fixed crash with the Python API when getting a Camera, Lidar or RangeFinder image at first step (thanks to Farinaz).</li>
<li>Fixed crash when exporting some worlds to VRML97.</li>
</ul>
</ul>

<h2><a href='https://cyberbotics.com/doc/blog/Webots-2019-a-release'>Webots R2019a</a></h2>
Released on December 17th, 2018

<ul>
<li><b>New Features</b></li>
<ul>
<li>Graphics Improvements</li>
<ul>
<li>Webots now features an advanced High Dynamic Range (HDR) rendering pipeline with adjustable exposure.</li>
<li>All worlds, robots, devices, objects and PROTO files have now been updated to use the PBR rendering system exclusively.</li>
<li>PBRAppearance nodes now can make use of an emissive color or an emissive color texture to mimic light emission.</li>
<li>Global Illumination can be simulated using Ground-Truth Ambient Occlusion (GTAO).</li>
<li>Added a Bloom effect to simulate glaring from bright lights, emissive surfaces & reflections.</li>
<li>Added a library of appearance PROTO nodes for a suite of high-quality useful materials.</li>
</ul>
<li>Added the Tinkerbots robotics kit.</li>
<li>Added Wi-Fi remote control for the e-puck2 robot.</li>
<li>Added a ConveyorBelt PROTO.</li>
<li>Added a 'noise' field to the PositionSensor node.</li>
<li>Added a model of the Tesla model 3 compatilble with the SUMO interface.</li>
<li>Added a 'wb_supervisor_node_move_viewpoint' Supervisor function.</li>
<li>Added two new functions to the Speaker API called 'wb_speaker_is_sound_playing' and 'wb_speaker_is_speaking' to check whether a specific sound is currently been played or if the speaker is performing text-to-speech.</li>
<li>Added a model of 'Fanatec CSL Elite Racing Wheel' steering wheel to be used in the 'steeringWheel' field of some vehicles.</li>
<li>Added a ROBOTIS OP3 model.</li>
<li>Added three model of Velodyne lidars: 'Puck', 'Puck Hi-Res' and 'Puck LITE'.</li>
</ul>
<li><b>Dependency Updates</b></li>
<ul>
<li>Windows: upgraded to Qt 5.12.0.</li>
<li>macOS: upgraded to Qt 5.11.2.</li>
<li><font color="red">macOS: Added support for macOS 10.14. Dropped support of the obsolete libstdc++ and the i386 architecture from libController and derivated libraries.</font></li>
<li><font color="red">macOS, Windows: upgraded Python 3 precompiled packages to Python 3.7</font></li>
</ul>
<li><b>Enhancements</b></li>
<ul>
<li>Improved support of macOS Mojave and Retina displays.</li>
<li>Improved support of the VMWare virtual machines.</li>
<li>Improved the conversion from PROTO nodes into base nodes by preserving the DEF-USE definitions.</li>
<li>Improved the message dialog displayed when a controller is built to propose by default to reset the world.</li>
<li>Improved DEF/USE error messages for nodes defined in PROTO model bodies.</li>
<li>Improved real-time computation (displayed in the speedometer) for simulations with a time step smaller than 32ms.</li>
<li>Exposed global texture quality as a parameter in the Webots preferences.</li>
</ul>
<li><b>Bug fixes</b></li>
<ul>
<li>Fixed Lidar sensors which were returning NaN on some AMD graphics cards.</li>
<li>Fixed incorrect gamma correction for PBR rendering with shadows.</li>
<li>Fixed incorrect gamma-space representation of color fields with PBR.</li>
<li>Fixed material issues on some virtual machines.</li>
<li>Fixed e-puck remote-control issues in BotStudio (thanks to Andrew).</li>
<li>Fixed nodes proposed in the Add Node dialog in case of DEF and USE nodes used in different contexts (bounding object and not).</li>
<li>Fixed DEF nodes proposed in the Add Node dialog in case of multiple occurrences of the same DEF name.</li>
<li>Fixed insertion of a Slot PROTO node from Add Node dialog or paste action without a parent Slot node.</li>
<li>Fixed world opened when selecting a section item in the Webots guided tour.</li>
<li>Fixed simulation freeze reloading or loading a new world while a movie is recorded from a Supervisor controller.</li>
<li>Fixed movie icon status when recording a movie from a Supervisor controller.</li>
<li>Fixed returned position on camera image of WbCameraRecognitionObject (thanks to Tommaso).</li>
<li>Fixed non-working motor control if the parent of the joint is a Slot node.</li>
<li>Fixed crash when a node in the 'appearance' or 'geometry' field of a Shape node or 'endPoint' field of a Slot or Joint node is regenerated.</li>
<li>Fixed issue with wrong sensor refresh rate with the ROS controller when the world time step is not equal to 32.</li>
<li>Fixed performance issue when using Camera, Lidar or RangeFinder devices with the ROS controller (thanks to Omar).</li>
<li>Fixed guided tour opened in batch mode.</li>
<li>Fixed enabling of InertialUnit devices from the generic robot-windows.</li>
</ul>
<li><b>Cleanup</b></li>
<ul>
<ul>
<li>The Supervisor node is now deprecated, instead a normal robot should be used and its 'supervisor' field should be set to TRUE.</li>
<li>The Supervisor API remains unchanged and will not be deprecated.</li>
<li>Added a 'wb_robot_get_supervisor' function to get the state of the 'supervisor' field of the Robot node.</li>
<li>Added a new 'supervisor' field to all the robot and vehicle PROTO nodes.</li>
<li>Improved the C++, Java and Python versions of the vehicle library to base the 'Driver' class on the 'Supervisor' class instead of the 'Robot' one.</li>
<li>Removed the possibility to retrieve the super node in Lua in order to speed up node initialization.</li>
</ul>
</ul>
<li><b>Breaking Changes</b></li>
<ul>
<li><font color="red"><b>Deprecated the Supervisor node.</b></font></li>
<li><font color="red"><b>Removed deprecated ROS DifferentialWheels API.</b></font></li>
<li><font color="red"><b>Roads</b></font></li>
<ul>
<li>Refactored and improved various road PROTO nodes in order to improve graphical fidelity
  and increase modularity without requiring the creation of a specific texture (especially for road lines).</li>
<li>The 'texture' and 'textureScale' fields have been replaced by the 'appearance' field.</li>
<li>The 'pavementTexture' field has been replaced by the 'pavementAppearance' field.</li>
<li>The 'dashedLine' field has been replaced by the 'lines' field.</li>
</ul>
<li><font color="red"><b>Many PROTO files no longer use 'texture' style MFString field(s), instead using new 'appearance' SFNode field(s). These are:</b></font></li>
<ul>
<li>UnevenTerrain</li>
<li>Floor</li>
<li>CircleArena</li>
<li>RectangleArena</li>
<li>All Road PROTOs</li>
<li>Door</li>
<li>Ceiling</li>
<li>Cabinet</li>
</ul>
</ul>
</ul>

<h2><a href="ChangeLogR2018.html" target="_blank">Webots R2018 change log</a></h2>
From December 2017

<h2><a href="ChangeLog8.html" target="_blank">Webots 8 change log</a></h2>
From October 2014

<h2><a href="ChangeLog7.html" target="_blank">Webots 7 change log</a></h2>
From September 2012

<h2><a href="ChangeLog6.html" target="_blank">Webots 6 change log</a></h2>
From November 2008

<h2><a href="ChangeLog5.html" target="_blank">Webots 5 change log</a></h2>
From January 2005

<h2><a href="ChangeLog4.html" target="_blank">Webots 4 change log</a></h2>
From February 2003

</body>
</html><|MERGE_RESOLUTION|>--- conflicted
+++ resolved
@@ -16,11 +16,8 @@
 <li><b>Enhancements</b></li>
 <ul>
 <li>Added a StripBuilding PROTO.</li>
-<<<<<<< HEAD
 <li>Improved the SUMO exporter to support more cases.</li>
-=======
 <li>Improved rendering speed on Retina displays.</li>
->>>>>>> be13e57a
 </ul>
 <li><b>Bug fixes</b></li>
 <ul>
