--- conflicted
+++ resolved
@@ -13,7 +13,6 @@
 # - noon_building_overcast
 # - noon_cloudy_countryside
 # - noon_cloudy_empty
-# - noon_cloudy_village
 # - noon_cloudy_mountains
 # - noon_park_empty
 # - noon_stormy_empty
@@ -23,11 +22,7 @@
 # - mountains
 
 PROTO TexturedBackgroundLight [
-<<<<<<< HEAD
-  field  SFString{"dawn_cloudy_empty", "empty_office", "factory", "morning_cloudy_empty", "noon_building_overcast", "noon_cloudy_empty", "noon_cloudy_village", "noon_cloudy_mountains", "noon_park_empty", "noon_stormy_empty", "noon_sunny_empty", "noon_sunny_garden", "twilight_cloudy_empty", "mountains"}
-=======
   field  SFString{"dawn_cloudy_empty", "empty_office", "factory", "morning_cloudy_empty", "noon_building_overcast", "noon_cloudy_countryside", "noon_cloudy_empty", "noon_cloudy_mountains", "noon_park_empty", "noon_stormy_empty", "noon_sunny_empty", "noon_sunny_garden", "twilight_cloudy_empty", "mountains"}
->>>>>>> c9deeab7
                   texture        "mountains"  # Should be equivalent to the 'texture' field of the TexturedBackground.
   field  SFFloat  luminosity  1               # Multiplies the `Light.intensity` field.
   field  SFBool   castShadows    TRUE         # Defines whether the light should cast shadows.
